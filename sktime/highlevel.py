--- conflicted
+++ resolved
@@ -55,28 +55,6 @@
 
     Parameters
     ----------
-<<<<<<< HEAD
-    case : string
-        The string value could be either "TSC" for time series
-        classification of "TSR" for time series regression.
-    data : pd.DataFrame
-        Contains the data that the task is expected to work with.
-    target : string
-        The column header for the target variable to be predicted.
-    features : list of string
-        The column header for the target variable to be predicted.
-        If omitted, every column apart from target would be a feature.
-    """
-    def __init__(self, case, data, target, features=None):
-        self._case = case
-        self._target = target
-        # by default every column apart from target is a feature
-        if features is None:
-            self._features = data.columns.drop(self._target)
-        else:
-            # set the user-supplied feature list as read-only
-            self._features = pd.Index(features)
-=======
     target : str
         The column name for the target variable to be predicted.
     features : list of str, optinal, (default=None)
@@ -84,7 +62,6 @@
     metadata : pandas.DataFrame
         Contains the metadata that the task is expected to work with.
     """
->>>>>>> 90a90273
 
     def __init__(self, target, features=None, metadata=None):
         # TODO input checks on target and feature args
