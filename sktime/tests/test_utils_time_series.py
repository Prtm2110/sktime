--- conflicted
+++ resolved
@@ -6,69 +6,6 @@
 N_ITER = 100
 
 
-<<<<<<< HEAD
-def _test_rand_intervals(func, **kwargs):
-    m = 30
-    x = np.arange(m)
-    for _ in range(N_ITER):
-        intervals = func(x, **kwargs)
-        assert intervals.ndim == 2
-        assert np.issubdtype(intervals.dtype, np.integer)
-        # assert intervals.shape[0] == np.unique(intervals, axis=0).shape[0]  # no duplicates
-
-        starts = intervals[:, 0]
-        ends = intervals[:, 1]
-        assert np.all(ends <= x.size)  # within bounds
-        assert np.all(starts >= 0)  # within bounds
-        assert np.all(ends > starts)  # only non-empty intervals
-
-
-def _test_rand_intervals_random_state(func):
-    m = 10
-    x = np.arange(m)
-    random_state = 1234
-    first_intervals = func(x, random_state=random_state)
-    for _ in range(N_ITER):
-        intervals = func(x, random_state=random_state)
-        assert np.array_equal(first_intervals, intervals)
-
-
-def test_rand_intervals_rand_n():
-    _test_rand_intervals(rand_intervals_rand_n)
-    _test_rand_intervals_random_state(rand_intervals_rand_n)
-
-
-def test_rand_intervals_fixed_n():
-    for n in [1, 3, 'sqrt']:
-        _test_rand_intervals(rand_intervals_fixed_n, n=n)
-    _test_rand_intervals_random_state(rand_intervals_fixed_n)
-
-    # test number of intervals
-    x = np.arange(10)
-    for i in range(1, 100, 2):
-        intervals = rand_intervals_fixed_n(x, n=i)
-        assert intervals.shape[0] == i
-
-    # test minimum length
-    x = np.arange(200)
-    for i in range(1, 20):
-        intervals = rand_intervals_fixed_n(x, n=100, min_length=i)
-        starts = intervals[:, 0]
-        ends = intervals[:, 1]
-        assert np.all(ends - starts >= i)  # minimum length
-
-
-def test_bad_input_args():
-    bad_n_intervals = [0, 'abc', 1.0]
-    m = 10
-    x = np.arange(m)
-    for arg in bad_n_intervals:
-        with pytest.raises(ValueError):
-            rand_intervals_fixed_n(x, n=arg)
-
-
-=======
->>>>>>> 637b4e6a
 def test_time_series_slope():
     Y = np.array(generate_df_from_array(np.random.normal(size=10), n_rows=100).iloc[:, 0].tolist())
     y = Y[0, :]
